--- conflicted
+++ resolved
@@ -8,13 +8,9 @@
 from apacheconfig.loader import ApacheConfigLoader
 from apacheconfig.error import ApacheConfigError
 
-<<<<<<< HEAD
-from apacheconfig.wloader import ItemNode  # noqa: F401
 from apacheconfig.wloader import BlockNode  # noqa: F401
 from apacheconfig.wloader import ContentsNode  # noqa: F401
-=======
 from apacheconfig.wloader import LeafASTNode  # noqa: F401
->>>>>>> 57412488
 
 
 @contextmanager
