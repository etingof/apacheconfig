#
# This file is part of apacheconfig software.
#
# Copyright (c) 2018, Ilya Etingof <etingof@gmail.com>
# License: https://github.com/etingof/apacheconfig/LICENSE.rst
#
import glob
import logging
import re
import os
import tempfile

from apacheconfig.error import ApacheConfigError
from apacheconfig.reader import LocalHostReader

log = logging.getLogger(__name__)


class ApacheConfigLoader(object):

    def __init__(self, parser, debug=False, **options):
        self._parser = parser
        self._debug = debug
        self._options = dict(options)
        if 'reader' in self._options:
            self._reader = self._options['reader']
        else:
            self._reader = LocalHostReader()
        self._stack = []
        self._includes = set()

    # Code generation rules

    def g_config(self, ast):
        config = {}

        for subtree in ast:
            items = self._walkast(subtree)
            if items:
                config.update(items)

        return config

    @staticmethod
    def _unquote_tag(tag):
        if tag[0] == '"' and tag[-1] == '"':
            tag = tag[1:-1]
        if tag[0] == "'" and tag[-1] == "'":
            tag = tag[1:-1]

        if not tag:
            raise ApacheConfigError('Empty block tag not allowed')

        return tag

    def g_block(self, ast):
        tag = ast[0]
        values = {}

        if re.match(r'[^"\'].*?[ \t\r\n]+.*?[^"\']', tag):
            tag, name = re.split(r'[ \t\r\n]+', tag, maxsplit=1)

            name = self._unquote_tag(name)

            block = {
                tag: {
                    name: values
                }
            }

        else:
            tag = self._unquote_tag(tag)

            block = {
                tag: values
            }

        for subtree in ast[1:-1]:
            items = self._walkast(subtree)
            if items:
                values.update(items)

        return block

    def g_contents(self, ast):
        # TODO(etingof): remove defaulted and overridden options from productions
        contents = self._options.get('defaultconfig', {})

        for subtree in ast:
            items = self._walkast(subtree)
            self._merge_contents(contents, items)

        return contents

    def g_statements(self, ast):
        statements = {}

        for subtree in ast:
            items = self._walkast(subtree)
            for item in items:
                if item in statements:
                    if (self._options.get('allowmultioptions', True) and
                            not self._options.get('mergeduplicateoptions', False)):
                        if not isinstance(statements[item], list):
                            statements[item] = [statements[item]]
                        statements[item].append(items[item])
                    elif self._options.get('mergeduplicateoptions', False):
                        statements[item] = items[item]
                    else:
                        raise ApacheConfigError('Duplicate option "%s" prohibited' % item)
                else:
                    statements[item] = items[item]

        if (self._options.get('interpolateenv', False) or
                self._options.get('allowsinglequoteinterpolation', False)):
            self._options['interpolatevars'] = True

        if self._options.get('interpolatevars', False):

            def lookup(match):
                option = match.groups()[0]

                if option in statements:
                    return interpolate(statements[option])

                for frame in self._stack:
                    if option in frame:
                        return interpolate(frame[option])

                if self._options.get('interpolateenv', False):
                    if option in self._reader.environ:
                        return interpolate(self._reader.environ[option])

                if self._options.get('strictvars', True):
                    raise ApacheConfigError('Undefined variable "${%s}" referenced' % option)

                return interpolate(match.string)

            def interpolate(value):
                expanded = re.sub(r'(?<!\\)\${([^\n\r]+?)}', lookup, value)
                if expanded != value:
                    return expanded
                return re.sub(r'(?<!\\)\$([^\n\r $]+?)', lookup, value)

            for option, value in tuple(statements.items()):
                if (not getattr(value, 'is_single_quoted', False) or
                        self._options.get('allowsinglequoteinterpolation', False)):
                    if isinstance(value, list):
                        statements[option] = [interpolate(x) for x in value]
                    else:
                        statements[option] = interpolate(value)

        def remove_escapes(value):
            if self._options.get('noescape'):
                return value
            if not isinstance(value, str):
                return value
            return re.sub(r'\\([$\\"#])', lambda x: x.groups()[0], value)

        for option, value in tuple(statements.items()):
            if isinstance(value, list):
                statements[option] = [remove_escapes(x) for x in value]
            else:
                statements[option] = remove_escapes(value)

        self._stack.insert(0, statements)

        return statements

    def g_statement(self, ast):
        option, value = ast[:2]

        flagbits = self._options.get('flagbits')
        if flagbits and option in flagbits:
            flags = dict([(key, None) for key in flagbits[option]])
            for flag in value.split('|'):
                flag = flag.strip()
                flags[flag] = flagbits[option][flag]
            value = flags

        elif self._options.get('autotrue'):
            if value.lower() in ('yes', 'on', 'true'):
                value = '1'
            elif value.lower() in ('no', 'off', 'false'):
                value = '0'

        if self._options.get('forcearray'):
            if value.startswith('[') and value.endswith(']'):
                value = [value[1:-1]]

        return {
            option: value
        }

    def g_comment(self, ast):
        return []

    def g_includeoptional(self, ast):
        try:
            return self.g_include(ast)

        except ApacheConfigError:
            return {}

    def g_include(self, ast):
        filepath = ast[0]

        options = self._options

        if self._reader.isabs(filepath):
            configpath = [self._reader.dirname(filepath)]
            filename = self._reader.basename(filepath)

        else:
            configpath = options.get('configpath', [])

            if 'configroot' in options and options.get('includerelative'):
                configpath.insert(0, options['configroot'])

            if 'programpath' in options:
                configpath.append(options['programpath'])
            else:
                configpath.append('.')

            if self._reader.isdir(filepath):
                configpath.insert(0, filepath)
                filename = '.'
            else:
                filename = filepath

        for configdir in configpath:

            filepath = self._reader.join(configdir, filename)

            if self._reader.isdir(filepath):
                if options.get('includedirectories'):
                    contents = {}

                    for include_file in sorted(self._reader.listdir(filepath)):
<<<<<<< HEAD
                        items = self.load(os.path.join(
=======
                        items = self.load(self._reader.join(
>>>>>>> 8a9f5b34
                            filepath, include_file), initialize=False)
                        self._merge_contents(contents, items)

                    return contents

            elif options.get('includeglob'):
                contents = {}

                for include_file in sorted(glob.glob(filepath)):
                    items = self.load(include_file, initialize=False)
                    self._merge_contents(contents, items)

                return contents

            elif self._reader.exists(filepath):
                return self.load(filepath, initialize=False)

        else:
            raise ApacheConfigError('Config file "%s" not found in search path %s' % (filename, ':'.join(configpath)))

    def _merge_contents(self, contents, items):
        for item in items:
            # In case of duplicate keys, AST can contain a list of values.
            # Here all values forced into being a list to unify further processing.
            if isinstance(items[item], list):
                vector = items[item]
            else:
                vector = [items[item]]

            if item in contents:
                # TODO(etingof): keep block/statements merging at one place
                if self._options.get('mergeduplicateblocks'):
                    if isinstance(contents[item], list):
                        for itm in vector:
                            while itm in contents[item]:
                                contents[item].remove(itm)  # remove duplicates
                            contents[item].extend(vector)
                    elif isinstance(contents[item], dict) and isinstance(items[item], dict):
                        contents[item].update(items[item])  # this will override duplicates
                    else:
                        raise ApacheConfigError('Cannot merge duplicate items "%s"' % item)
                else:
                    if not isinstance(contents[item], list):
                        contents[item] = [contents[item]]
                    contents[item].extend(vector)
            else:
                contents[item] = items[item]

        return contents

    def _walkast(self, ast):
        if not ast:
            return

        node_type = ast[0]

        try:
            handler = getattr(self, 'g_' + node_type)

        except AttributeError:
            raise ApacheConfigError('Unsupported AST node type %s' % node_type)

        return handler(ast[1:])

    def loads(self, text, initialize=True, source=None):
        if initialize:
            self._stack = []

        try:
            pre_read = self._options['plug']['pre_read']

            process, source, text = pre_read(source, text)

            if not process:
                return {}

        except KeyError:
            pass

        ast = self._parser.parse(text)

        return self._walkast(ast)

    def load(self, filepath, initialize=True):
        if initialize:
            self._stack = []
            self._includes = set()

        try:
            pre_open = self._options['plug']['pre_open']

<<<<<<< HEAD
            filename, basedir = os.path.basename(
                filepath), os.path.dirname(filepath)

            process, filename, basedir = pre_open(filename, basedir)

            filepath = os.path.join(
=======
            filename, basedir = self._reader.basename(
                filepath), self._reader.dirname(filepath)

            process, filename, basedir = pre_open(filename, basedir)

            filepath = self._reader.join(
>>>>>>> 8a9f5b34
                basedir, filename) if basedir else filename

            if not process:
                return {}

        except KeyError:
            pass

        if filepath in self._includes and not self._options.get('includeagain'):
            return {}

        self._includes.add(filepath)

        try:
            with self._reader.open(filepath) as f:
                return self.loads(f.read(), source=filepath)

        except IOError as ex:
            raise ApacheConfigError('File %s can\'t be open: %s' % (filepath, ex))

    def _dumpdict(self, obj, indent=0):
        if not isinstance(obj, dict):
            raise ApacheConfigError('Unknown object type "%r" to dump' % obj)

        text = ''
        spacing = ' ' * indent

        for key, val in obj.items():
            if isinstance(val, str):
                if val.isalnum():
                    text += '%s%s %s\n' % (spacing, key, val)
                else:
                    text += '%s%s "%s"\n' % (spacing, key, val)

            elif isinstance(val, list):
                for dup in val:
                    if isinstance(dup, str):
                        if dup.isalnum():
                            text += '%s%s %s\n' % (spacing, key, dup)
                        else:
                            text += '%s%s "%s"\n' % (spacing, key, dup)
                    else:
                        text += '%s<%s>\n%s%s</%s>\n' % (spacing, key, self._dumpdict(dup, indent + 2), spacing, key)

            else:
                text += '%s<%s>\n%s%s</%s>\n' % (spacing, key, self._dumpdict(val, indent + 2), spacing, key)

        return text

    def dumps(self, dct):
        return self._dumpdict(dct)

    def dump(self, filepath, dct):
        tmpf = tempfile.NamedTemporaryFile(dir=os.path.dirname(filepath), delete=False)

        try:
            with open(tmpf.name, 'w') as f:
                f.write(self.dumps(dct))

            os.rename(tmpf.name, filepath)

        except IOError as ex:
            try:
                os.unlink(tmpf.name)

            except Exception:
                pass

            raise ApacheConfigError('File %s can\'t be written: %s' % (filepath, ex))<|MERGE_RESOLUTION|>--- conflicted
+++ resolved
@@ -237,11 +237,7 @@
                     contents = {}
 
                     for include_file in sorted(self._reader.listdir(filepath)):
-<<<<<<< HEAD
                         items = self.load(os.path.join(
-=======
-                        items = self.load(self._reader.join(
->>>>>>> 8a9f5b34
                             filepath, include_file), initialize=False)
                         self._merge_contents(contents, items)
 
@@ -333,21 +329,12 @@
         try:
             pre_open = self._options['plug']['pre_open']
 
-<<<<<<< HEAD
             filename, basedir = os.path.basename(
                 filepath), os.path.dirname(filepath)
 
             process, filename, basedir = pre_open(filename, basedir)
 
             filepath = os.path.join(
-=======
-            filename, basedir = self._reader.basename(
-                filepath), self._reader.dirname(filepath)
-
-            process, filename, basedir = pre_open(filename, basedir)
-
-            filepath = self._reader.join(
->>>>>>> 8a9f5b34
                 basedir, filename) if basedir else filename
 
             if not process:
