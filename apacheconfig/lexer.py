--- conflicted
+++ resolved
@@ -273,14 +273,10 @@
         t.type = "OPTION_AND_VALUE"
         t.lexer.begin('INITIAL')
 
-<<<<<<< HEAD
-        value = t.lexer.lexdata[t.lexer.code_start:t.lexer.lexpos - len(t.lexer.heredoc_anchor)]
+        value = t.lexer.lexdata[t.lexer.code_start:
+                                t.lexer.lexpos - len(t.lexer.heredoc_anchor)]
         value = self._remove_trailing_whitespace(value)
-=======
-        value = t.lexer.lexdata[t.lexer.code_start + 1:
-                                t.lexer.lexpos - len(t.lexer.heredoc_anchor)]
-
->>>>>>> bf06ffa8
+
         t.lexer.lineno += len(re.findall(r'\r\n|\n|\r', t.value))
 
         t.value = t.lexer.heredoc_option, t.lexer.heredoc_whitespace, value
