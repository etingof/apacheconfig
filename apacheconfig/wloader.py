--- conflicted
+++ resolved
@@ -66,30 +66,15 @@
 
     @abc.abstractmethod
     def dump(self):
-<<<<<<< HEAD
-        """Dumps contents of this node to a unicode string."""
-=======
         """Dumps contents of this node.
 
         Returns:
-            String containing the contents of this node, as in a config file.
-        """
->>>>>>> 896349ec
+            Unicode string with the contents of this node, as in a config file.
+        """
 
     @abc.abstractproperty
     def typestring(self):
         """Object typestring as defined by the apacheconfig parser.
-
-<<<<<<< HEAD
-    @abc.abstractproperty
-    def whitespace(self):
-        """Returns preceding or trailing whitespace as a unicode string.
-=======
-        Returns:
-            String containing internal typestring information from the
-            apacheconfig parser. See subclass documentation for possible
-            values.
->>>>>>> 896349ec
         """
 
 
@@ -123,7 +108,7 @@
         self._trailing_whitespace = ""
         self._parser = parser
         for elem in raw[1:]:
-            if isinstance(elem, str) and elem.isspace():
+            if isinstance(elem, six.text_type) and elem.isspace():
                 self._trailing_whitespace = elem
             elif elem[0] == "block":
                 self._contents.append(BlockNode(elem, parser))
@@ -261,11 +246,7 @@
         """Sets trailing whitespace after this list of config items.
 
         Args:
-<<<<<<< HEAD
-            value (Text): value to set whitespace to.
-=======
-            value (str): New trailing whitespace for this list of config items.
->>>>>>> 896349ec
+            value (Text): Trailing whitespace for this list of config items.
         """
         self._trailing_whitespace = value
 
@@ -357,11 +338,7 @@
         """Factory for :class:`apacheconfig.LeafASTNode` from a config string.
 
         Args:
-<<<<<<< HEAD
             raw_str (Text): The text to parse, as a unicode string.
-=======
-            raw_str (str): The text to parse.
->>>>>>> 896349ec
             parser (:class:`apacheconfig.ApacheConfigParser`): specify the
                 parser to use. Can be created by ``native_apache_parser()``.
         Returns:
@@ -425,13 +402,8 @@
     def __unicode__(self):
         contents = [_restore_original(word) for word in self._raw]
         return ("%s(%s)"
-<<<<<<< HEAD
                 % (six.text_type(self.__class__.__name__),
                    six.text_type([self._type] + contents)))
-=======
-                % (self.__class__.__name__,
-                   str([self._type] +
-                       [_restore_original(word) for word in self._raw])))
 
 
 class BlockNode(ListNode):
@@ -466,7 +438,7 @@
                 "``apacheconfig.parser``. First element of data is not "
                 "\"block\" typestring.")
         start = 1
-        if isinstance(raw[start], str) and raw[start].isspace():
+        if isinstance(raw[start], six.text_type) and raw[start].isspace():
             self._whitespace = raw[start]
             start += 1
         self._full_tag = LeafASTNode(('statement',) + raw[start])
@@ -552,5 +524,4 @@
             return "%s<%s/>" % (self.whitespace, self._full_tag.dump())
         contents = super(BlockNode, self).dump()
         return "%s<%s>%s</%s>" % (self.whitespace, self._full_tag.dump(),
-                                  contents, self._close_tag)
->>>>>>> 896349ec
+                                  contents, self._close_tag)