# -*- coding: utf-8 -*-
#
# This file is part of apacheconfig software.
#
# Copyright (c) 2018-2019, Ilya Etingof <etingof@gmail.com>
# License: https://github.com/etingof/apacheconfig/LICENSE.rst
#
from __future__ import unicode_literals

import six

try:
    import unittest2 as unittest

except ImportError:
    import unittest

from apacheconfig import flavors
from apacheconfig import make_lexer
from apacheconfig import make_parser
from apacheconfig.wloader import BlockNode
from apacheconfig.wloader import LeafASTNode
from apacheconfig.wloader import ListNode
from apacheconfig.error import ApacheConfigError


class WLoaderTestCaseWrite(unittest.TestCase):

    def setUp(self):
        ApacheConfigLexer = make_lexer(**flavors.NATIVE_APACHE)
        ApacheConfigParser = make_parser(**flavors.NATIVE_APACHE)
        self.parser = ApacheConfigParser(ApacheConfigLexer(), start="contents")

    def testChangeItemValue(self):
        cases = [
            ('option value', 'value2', 'option value2'),
            ('\noption value', 'value2', '\noption value2'),
            ('\noption =\\\n  value', 'value2', '\noption =\\\n  value2'),
            ('option value', 'long  value', 'option long  value'),
            ('option value', '"long  value"', 'option "long  value"'),
            ('option', 'option2', 'option option2'),
            ('include old/path/to/file', 'new/path/to/file',
             'include new/path/to/file'),
        ]
        for raw, new_value, expected in cases:
            node = LeafASTNode.parse(raw, self.parser)
            node.value = new_value
            self.assertEqual(expected, node.dump())

    def testChangeBlockValue(self):
        cases = [
            ("<block name>\n</block>", "name2", "<block name2>\n</block>"),
            ("<block>\n</block>", "name2", "<block name2>\n</block>"),
        ]
        for raw, new_value, expected in cases:
            node = BlockNode.parse(raw, self.parser)
            node.arguments = new_value
            self.assertEqual(expected, node.dump())

    def testAddToContents(self):
        cases = [
            # Inserting statement middle or end
            ("a b\nc d", 1, "\n1 2", "a b\n1 2\nc d"),
            ("a b\nc d", 2, "\n1 2", "a b\nc d\n1 2"),
            ("a b\n", 1, " ###", "a b ###\n"),
            ("a b # comment\n", 1, "\n1 2", "a b\n1 2 # comment\n"),
            # Inserting option/value statement at beginning
            ("a", 0, "\n1 2", "\n1 2\na"),
            ("a\n", 0, "###", "###\na\n"),
            ("  a b", 0, "\n1 2", "\n1 2\n  a b"),
            ("\n", 0, "\n1 2", "\n1 2\n"),
            ("# comment\n", 0, "\n1 2", "\n1 2\n# comment\n"),
        ]
        for raw, index, to_add, expected in cases:
            node = ListNode.parse(raw, self.parser)
            node.add(index, to_add)
            self.assertEqual(expected, node.dump())

    def testRemoveFromContents(self):
        cases = [
            ("a b\nc d", 1, "a b"),
            ("a b\nc d", 0, "\nc d"),
            ("\na\n", 0, "\n"),
            ("a # comment", 1, "a"),
            ("a # comment", 0, " # comment")
        ]
        for raw, index, expected in cases:
            node = ListNode.parse(raw, self.parser)
            node.remove(index)
            self.assertEqual(expected, node.dump())


class WLoaderTestCaseRead(unittest.TestCase):

    def setUp(self):
        ApacheConfigLexer = make_lexer(**flavors.NATIVE_APACHE)
        ApacheConfigParser = make_parser(**flavors.NATIVE_APACHE)
        self.parser = ApacheConfigParser(ApacheConfigLexer(), start="contents")

    def testChangeItemValue(self):
        cases = [
            ('option value', 'value2', 'option value2'),
            ('\noption value', 'value2', '\noption value2'),
            ('\noption =\\\n  value', 'value2', '\noption =\\\n  value2'),
            ('option value', 'long  value', 'option long  value'),
            ('option value', '"long  value"', 'option "long  value"'),
            ('option', 'option2', 'option option2'),
            ('include old/path/to/file', 'new/path/to/file',
             'include new/path/to/file'),
        ]
        for raw, new_value, expected in cases:
            node = LeafASTNode.parse(raw, self.parser)
            node.value = new_value
            self.assertEqual(expected, node.dump())

    def _test_item_cases(self, cases, expected_type, parser=None):
        if not parser:
            parser = self.parser
        for raw, expected_name, expected_value in cases:
            node = LeafASTNode.parse(raw, self.parser)
            self.assertEqual(expected_name, node.name,
                             "Expected node('%s').name to be %s, got %s" %
                             (repr(raw), expected_name, node.name))
            self.assertEqual(expected_value, node.value,
                             "Expected node('%s').value to be %s, got %s" %
                             (repr(raw), expected_value, node.value))
            self.assertEqual(raw, node.dump(),
                             ("Expected node('%s').dump() to be the same, "
                              "but got '%s'" % (repr(raw), node.dump())))
            self.assertEqual(expected_type, node.typestring,
                             ("Expected node('%s').typestring to be '%s', "
                              "but got '%s'" %
                              (repr(raw), expected_type,
                               six.text_type(node.typestring))))

    def testLoadStatement(self):
        cases = [
            ('option value', 'option', 'value'),
            ('option', 'option', None),
            ('  option value', 'option', 'value'),
            ('  option = value', 'option', 'value'),
            ('\noption value', 'option', 'value'),
            ('option "dblquoted value"', 'option', 'dblquoted value'),
            ("option 'sglquoted value'", "option", "sglquoted value"),
        ]
        self._test_item_cases(cases, 'statement')

    def testLoadComment(self):
        comment = '# here is a silly comment'
        cases = [
            (comment, comment, None),
            ('\n' + comment, comment, None),
            (' ' + comment, comment, None),
        ]
        self._test_item_cases(cases, 'comment')

    def testLoadApacheInclude(self):
        cases = [
            ('include path', 'include', 'path'),
            ('  include path', 'include', 'path'),
            ('\ninclude path', 'include', 'path'),
        ]
        self._test_item_cases(cases, 'include', self.parser)

<<<<<<< HEAD
    def testDumpUnicodeSupport(self):
        text = "\n value is 三"
        node = LeafASTNode.parse(text, self.parser)
        dump = node.dump()
        self.assertTrue(isinstance(dump, six.text_type))
        self.assertEquals(dump, text)

    def testStrUnicodeBuiltIns(self):
        node = LeafASTNode.parse("\n option value", self.parser)
        self.assertTrue(isinstance(str(node), str))
        self.assertTrue(isinstance(node.__unicode__(), six.text_type))
        self.assertEquals(
            "LeafASTNode([u'statement', u'option', u' ', u'value'])",
            six.text_type(node))
=======
    def testLoadContents(self):
        cases = [
            ('a b\nc d', ('a b', '\nc d')),
            ('  \n', tuple()),
            ('a b  \n', ('a b',)),
            ('a b # comment', ('a b', ' # comment')),
            ('a b\n<b>\n</b>  \n', ('a b', '\n<b>\n</b>')),
        ]
        for raw, expected in cases:
            node = ListNode.parse(raw, self.parser)
            self.assertEqual(len(node), len(expected))
            for got, expected in zip(node, expected):
                self.assertEqual(got.dump(), expected)
            self.assertEqual(raw, node.dump())

    def testMalformedContents(self):
        cases = [
            (["block", ("b",), [], "b"], "Wrong typestring."),
            (["statement", "option", " ", "value"], "Wrong typestring."),
            (["contents", ["contents", []]], "Malformed contents."),
            (["contents", ["block", ("b",), []]], "Malformed contents."),
        ]
        for case in cases:
            self.assertRaises(ApacheConfigError, ListNode, case[0],
                              self.parser)

    def testModifyListIndexError(self):
        cases = [
            ('a b\nc d', "add", 4),
            ('a b\nc d', "add", -1),
            ('a b\nc d', "remove", 3),
            ('a b\nc d', "remove", -1),
            ('\n', "remove", 0),
            ('\n', "add", 1),
        ]
        for raw, fn, index in cases:
            node = ListNode.parse(raw, self.parser)
            self.assertEqual(raw, node.dump())
            if fn == "add":
                self.assertRaises(IndexError, node.add, index, " # comment")
            else:
                self.assertRaises(IndexError, node.remove, index)

    def testListAddParsingError(self):
        node = ListNode.parse("a b\nc d", self.parser)
        cases = ["a b\nc d", ""]
        for case in cases:
            self.assertRaises(ApacheConfigError, node.add, 0, case)

    def testMalformedBlocks(self):
        cases = [
            (["contents", []], "Wrong typestring."),
            (["statement", "option", " ", "value"], "Wrong typestring."),
            (["block", ("b",), []], "Raw data too short."),
            (["block", ("b",), ["contents"], "b"], "Malformed contents."),
        ]
        for case in cases:
            self.assertRaises(ApacheConfigError, BlockNode, case[0],
                              self.parser)

    def testMalformedItem(self):
        cases = [
            (["contents", []], "Wrong typestring."),
            (["block", ("b",), [], "b"], "Wrong typestring."),
            (["statement"], "Too short."),
        ]
        for case in cases:
            self.assertRaises(ApacheConfigError, LeafASTNode, case[0])

    def testLoadBlocks(self):
        cases = [
            ('<b>\nhello there\nit me\n</b>', None),
            ('<b name/>\n</b>', 'name/'),
            ('<b>\n</b>', None),
            ('<b  name>\n</b name>', 'name'),
            ('<b>\n</b>', None),
            ('\n<b>\n</b>', None),
        ]
        for (raw, value) in cases:
            node = BlockNode.parse(raw, self.parser)
            self.assertEqual("b", node.tag)
            self.assertEqual(value, node.arguments)
            self.assertEqual(raw, node.dump())

    def testLoadWholeConfig(self):
        text = """\

# a
a = b

<a block>
  a = b
</a>
a b
<a a block>
c "d d"
</a>
# a
"""
        node = ListNode.parse(text, self.parser)
        self.assertEqual(text, node.dump())
>>>>>>> 896349ec
<|MERGE_RESOLUTION|>--- conflicted
+++ resolved
@@ -162,7 +162,6 @@
         ]
         self._test_item_cases(cases, 'include', self.parser)
 
-<<<<<<< HEAD
     def testDumpUnicodeSupport(self):
         text = "\n value is 三"
         node = LeafASTNode.parse(text, self.parser)
@@ -177,7 +176,7 @@
         self.assertEquals(
             "LeafASTNode([u'statement', u'option', u' ', u'value'])",
             six.text_type(node))
-=======
+
     def testLoadContents(self):
         cases = [
             ('a b\nc d', ('a b', '\nc d')),
@@ -278,5 +277,4 @@
 # a
 """
         node = ListNode.parse(text, self.parser)
-        self.assertEqual(text, node.dump())
->>>>>>> 896349ec
+        self.assertEqual(text, node.dump())